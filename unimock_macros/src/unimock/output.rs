use quote::quote;
use syn::{parse_quote, visit_mut::VisitMut};

<<<<<<< HEAD
use super::util;

pub struct OutputStructure<'t> {
    pub wrapping: OutputWrapping<'t>,
=======
pub struct OutputStructure {
    pub wrapping: OutputWrapping,
>>>>>>> 31006e08
    pub ownership: OutputOwnership,
    response_ty: AssociatedInnerType,
    output_ty: AssociatedInnerType,
}

impl OutputStructure {
    pub fn response_associated_type(&self, prefix: &syn::Path) -> proc_macro2::TokenStream {
        self.render_associated_type(prefix, &self.response_ty)
    }

    pub fn output_associated_type(&self, prefix: &syn::Path) -> proc_macro2::TokenStream {
        self.render_associated_type(prefix, &self.output_ty)
    }

    fn render_associated_type(
        &self,
        prefix: &syn::Path,
        associated_type: &AssociatedInnerType,
    ) -> proc_macro2::TokenStream {
        let inner = match associated_type {
            AssociatedInnerType::SameAsResponse => {
                return quote! { Self::Response };
            }
            AssociatedInnerType::Unit => {
                quote! { () }
            }
            AssociatedInnerType::Typed(inner_type) => {
                quote! { #inner_type }
            }
        };

        let response_type_ident = self.ownership.response_type_ident();
        quote! {
            #prefix::output::#response_type_ident<#inner>
        }
    }
}

pub enum OutputWrapping {
    None,
    ImplTraitFuture(syn::TraitItemType),
}

pub enum OutputOwnership {
    Owned,
    SelfReference,
    ParamReference,
    StaticReference,
    Mixed,
}

impl OutputOwnership {
    fn response_type_ident(&self) -> syn::Ident {
        syn::Ident::new(self.response_typename(), proc_macro2::Span::call_site())
    }

    pub fn response_typename(&self) -> &'static str {
        match self {
            Self::Owned => "Owned",
            Self::SelfReference => "Borrowed",
            Self::ParamReference => "StaticRef",
            Self::StaticReference => "StaticRef",
            Self::Mixed => "Mixed",
        }
    }
}

pub fn determine_output_structure(
    prefix: &syn::Path,
    item_trait: &syn::ItemTrait,
    sig: &syn::Signature,
) -> OutputStructure {
    match &sig.output {
        syn::ReturnType::Default => OutputStructure {
            wrapping: OutputWrapping::None,
            ownership: OutputOwnership::Owned,
            response_ty: AssociatedInnerType::Unit,
            output_ty: AssociatedInnerType::Unit,
        },
        syn::ReturnType::Type(_, ty) => match ty.as_ref() {
            syn::Type::Reference(type_reference) => {
                let mut inner_ty = *type_reference.elem.clone();
                util::remove_self_nested_type(&mut inner_ty);

                let borrow_info = ReturnTypeAnalyzer::analyze_borrows(sig, &mut inner_ty);
                let ownership = determine_reference_ownership(sig, type_reference);

                OutputStructure {
                    wrapping: OutputWrapping::None,
                    ownership: determine_reference_ownership(sig, type_reference),
                    response_ty: AssociatedInnerType::new_static(inner_ty, &borrow_info),
                    output_ty: AssociatedInnerType::new_gat(
                        *type_reference.elem.clone(),
                        &borrow_info,
                        &ownership,
                    ),
                }
            }
            syn::Type::Path(path)
                if path.qself.is_none()
                    && util::is_self_segment(path.path.segments.first())
                    && (path.path.segments.len() == 2) =>
            {
                determine_associated_future_structure(prefix, item_trait, sig, &path.path)
                    .unwrap_or_else(|| determine_owned_or_mixed_output_structure(prefix, sig, ty))
            }
            _ => determine_owned_or_mixed_output_structure(prefix, sig, ty),
        },
    }
}

/// Determine output structure that is not a reference nor a future
pub fn determine_owned_or_mixed_output_structure(
    prefix: &syn::Path,
    sig: &syn::Signature,
    ty: &syn::Type,
) -> OutputStructure {
    let mut inner_ty = ty.clone();

    let borrow_info = ReturnTypeAnalyzer::analyze_borrows(sig, &mut inner_ty);

    let ownership = if borrow_info.has_input_lifetime {
        OutputOwnership::Owned
    } else if borrow_info.has_elided_reference || borrow_info.has_self_reference {
        OutputOwnership::Mixed
    } else {
        OutputOwnership::Owned
    };

    match (ownership, inner_ty) {
        (OutputOwnership::Mixed, syn::Type::Tuple(tuple)) => {
            let mut response_ty_tuple = syn::TypeTuple {
                paren_token: syn::token::Paren::default(),
                elems: Default::default(),
            };
            let mut output_ty_tuple = syn::TypeTuple {
                paren_token: syn::token::Paren::default(),
                elems: Default::default(),
            };

            for elem in tuple.elems {
                match elem {
                    syn::Type::Reference(reference) => {
                        let mut elem = reference.elem;
                        util::remove_self_nested_type(&mut elem);

                        if reference.mutability.is_some() {
                            panic!("TODO: Mutable references in tuples");
                        }

                        response_ty_tuple.elems.push(parse_quote! {
                            #prefix::output::Borrowed<#elem>
                        });
                        output_ty_tuple.elems.push(parse_quote! {
                            #prefix::output::Borrowed<#elem>
                        });
                    }
                    mut owned => {
                        util::remove_self_nested_type(&mut owned);
                        response_ty_tuple.elems.push(parse_quote! {
                            #prefix::output::Owned<#owned>
                        });
                        output_ty_tuple.elems.push(parse_quote! {
                            #prefix::output::Owned<#owned>
                        });
                    }
                }
            }

            response_ty_tuple.elems.push_punct(Default::default());
            output_ty_tuple.elems.push_punct(Default::default());

            OutputStructure {
                wrapping: OutputWrapping::None,
                ownership: OutputOwnership::Mixed,
                response_ty: AssociatedInnerType::Typed(syn::Type::Tuple(response_ty_tuple)),
                output_ty: AssociatedInnerType::Typed(syn::Type::Tuple(output_ty_tuple)),
            }
        }
        (ownership, syn::Type::Path(mut p)) if p.qself.is_none() => {
            p.path.segments = util::remove_self_in_segment(p.path.segments.clone());

            let response_ty = AssociatedInnerType::new_static(syn::Type::Path(p), &borrow_info);
            let mut ty = ty.clone();
            util::remove_self_nested_type(&mut ty);
            let output_ty = AssociatedInnerType::new_gat(ty, &borrow_info, &ownership);

            OutputStructure {
                wrapping: OutputWrapping::None,
                ownership,
                response_ty,
                output_ty,
            }
        }
        (ownership, inner_ty) => {
            let response_ty = AssociatedInnerType::new_static(inner_ty, &borrow_info);
            let mut ty = ty.clone();
            util::remove_self_nested_type(&mut ty);
            let output_ty = AssociatedInnerType::new_gat(ty, &borrow_info, &ownership);

            OutputStructure {
                wrapping: OutputWrapping::None,
                ownership,
                response_ty,
                output_ty,
            }
        }
    }
}

<<<<<<< HEAD
fn determine_associated_future_structure<'t>(
=======
fn is_self_segment(segment: Option<&syn::PathSegment>) -> bool {
    match segment {
        None => false,
        Some(segment) => segment.ident == "Self",
    }
}

fn determine_associated_future_structure(
>>>>>>> 31006e08
    prefix: &syn::Path,
    item_trait: &syn::ItemTrait,
    sig: &syn::Signature,
    path: &syn::Path,
) -> Option<OutputStructure> {
    let assoc_ident = &path.segments[1].ident;

    let assoc_ty = item_trait.items.iter().find_map(|item| match item {
        syn::TraitItem::Type(item_type) => {
            if &item_type.ident == assoc_ident {
                Some(item_type)
            } else {
                None
            }
        }
        _ => None,
    })?;
    let future_bound = assoc_ty.bounds.iter().find_map(|bound| match bound {
        syn::TypeParamBound::Lifetime(_) => None,
        syn::TypeParamBound::Trait(trait_bound) => {
            let is_future = trait_bound
                .path
                .segments
                .iter()
                .any(|segment| segment.ident == "Future");

            if is_future {
                Some(trait_bound)
            } else {
                None
            }
        }
    })?;
    let last_future_bound_segment = future_bound.path.segments.last()?;
    let generic_arguments = match &last_future_bound_segment.arguments {
        syn::PathArguments::AngleBracketed(bracketed) => Some(&bracketed.args),
        _ => None,
    }?;
    let output_binding =
        generic_arguments
            .iter()
            .find_map(|generic_argument| match generic_argument {
                syn::GenericArgument::Binding(binding) => {
                    if binding.ident == "Output" {
                        Some(binding)
                    } else {
                        None
                    }
                }
                _ => None,
            })?;

    let mut future_output_structure =
        determine_owned_or_mixed_output_structure(prefix, sig, &output_binding.ty);
    future_output_structure.wrapping = OutputWrapping::ImplTraitFuture(assoc_ty.clone());

    Some(future_output_structure)
}

fn determine_reference_ownership(
    sig: &syn::Signature,
    type_reference: &syn::TypeReference,
) -> OutputOwnership {
    if let Some(lifetime) = type_reference.lifetime.as_ref() {
        match lifetime.ident.to_string().as_ref() {
            "static" => OutputOwnership::StaticReference,
            _ => match find_param_lifetime(sig, &lifetime.ident) {
                Some(index) => match index {
                    0 => OutputOwnership::SelfReference,
                    _ => OutputOwnership::ParamReference,
                },
                None => OutputOwnership::SelfReference,
            },
        }
    } else {
        OutputOwnership::SelfReference
    }
}

fn find_param_lifetime(sig: &syn::Signature, lifetime_ident: &syn::Ident) -> Option<usize> {
    for (index, fn_arg) in sig.inputs.iter().enumerate() {
        match fn_arg {
            syn::FnArg::Receiver(receiver) => {
                if let Some((_, Some(lifetime))) = &receiver.reference {
                    if lifetime.ident == *lifetime_ident {
                        return Some(index);
                    }
                }
            }
            syn::FnArg::Typed(pat_type) => {
                if let syn::Type::Reference(reference) = pat_type.ty.as_ref() {
                    if let Some(lifetime) = &reference.lifetime {
                        if lifetime.ident == *lifetime_ident {
                            return Some(index);
                        }
                    }
                }
            }
        }
    }

    None
}

enum AssociatedInnerType {
    Unit,
    Typed(syn::Type),
    SameAsResponse,
}

impl AssociatedInnerType {
    fn new_static(mut inner_type: syn::Type, borrow_info: &BorrowInfo) -> Self {
        if borrow_info.has_nonstatic_lifetime {
            rename_lifetimes(&mut inner_type, &mut |_| Some("'static"));
        }

        Self::Typed(inner_type)
    }

    fn new_gat(
        mut inner_type: syn::Type,
        borrow_info: &BorrowInfo,
        ownership: &OutputOwnership,
    ) -> Self {
        if borrow_info.has_nonstatic_lifetime {
            match ownership {
                OutputOwnership::Owned => Self::new_static(inner_type, borrow_info),
                _ => {
                    let mut needs_lifetime_gat = false;

                    rename_lifetimes(&mut inner_type, &mut |lifetime| match lifetime {
                        Some(lifetime) => {
                            if lifetime.ident == "static" {
                                None
                            } else if borrow_info.equals_self_lifetime(lifetime) {
                                needs_lifetime_gat = true;
                                Some("'u")
                            } else {
                                Some("'static")
                            }
                        }
                        None => {
                            needs_lifetime_gat = true;
                            Some("'u")
                        }
                    });

                    if needs_lifetime_gat {
                        Self::Typed(inner_type)
                    } else {
                        Self::SameAsResponse
                    }
                }
            }
        } else {
            Self::SameAsResponse
        }
    }
}

struct ReturnTypeAnalyzer<'s> {
    sig: &'s syn::Signature,
    borrow_info: BorrowInfo,
}

#[derive(Default)]
struct BorrowInfo {
    self_lifetime_ident: Option<String>,

    has_nonstatic_lifetime: bool,
    has_elided_lifetime: bool,
    has_elided_reference: bool,
    has_static_lifetime: bool,
    has_self_lifetime: bool,
    has_self_reference: bool,
    has_input_lifetime: bool,
    has_undeclared_lifetime: bool,
}

impl BorrowInfo {
    fn equals_self_lifetime(&self, lifetime: &syn::Lifetime) -> bool {
        match &self.self_lifetime_ident {
            Some(ident) => lifetime.ident == ident,
            None => false,
        }
    }
}

impl<'s> ReturnTypeAnalyzer<'s> {
    fn analyze_borrows(sig: &'s syn::Signature, ty: &mut syn::Type) -> BorrowInfo {
        let mut analyzer = Self {
            sig,
            borrow_info: Default::default(),
        };
        analyzer.visit_type_mut(ty);

        analyzer.borrow_info
    }

    fn analyze_lifetime(&mut self, lifetime: Option<&syn::Lifetime>, is_reference: bool) {
        match lifetime {
            Some(lifetime) => match lifetime.ident.to_string().as_ref() {
                "static" => {
                    self.borrow_info.has_static_lifetime = true;
                }
                _ => match find_param_lifetime(self.sig, &lifetime.ident) {
                    Some(index) => match index {
                        0 => {
                            if self.borrow_info.self_lifetime_ident.is_none() {
                                self.borrow_info.self_lifetime_ident =
                                    Some(lifetime.ident.to_string());
                            }

                            self.borrow_info.has_nonstatic_lifetime = true;
                            self.borrow_info.has_self_lifetime = true;
                            self.borrow_info.has_self_reference |= is_reference;
                        }
                        _ => {
                            self.borrow_info.has_nonstatic_lifetime = true;
                            self.borrow_info.has_input_lifetime = true;
                        }
                    },
                    None => {
                        self.borrow_info.has_nonstatic_lifetime = true;
                        self.borrow_info.has_undeclared_lifetime = true;
                    }
                },
            },
            None => {
                self.borrow_info.has_nonstatic_lifetime = true;
                self.borrow_info.has_elided_lifetime = true;
                self.borrow_info.has_elided_reference |= is_reference;
            }
        }
    }
}

impl<'s> syn::visit_mut::VisitMut for ReturnTypeAnalyzer<'s> {
    fn visit_type_reference_mut(&mut self, reference: &mut syn::TypeReference) {
        self.analyze_lifetime(reference.lifetime.as_ref(), true);
        syn::visit_mut::visit_type_reference_mut(self, reference);
    }

    fn visit_lifetime_mut(&mut self, lifetime: &mut syn::Lifetime) {
        self.analyze_lifetime(Some(lifetime), false);
        syn::visit_mut::visit_lifetime_mut(self, lifetime);
    }
}

fn rename_lifetimes(
    ty: &mut syn::Type,
    rename_fn: &mut dyn FnMut(Option<&syn::Lifetime>) -> Option<&'static str>,
) {
    struct Rename<'t> {
        rename_fn: &'t mut dyn FnMut(Option<&syn::Lifetime>) -> Option<&'static str>,
    }

    impl<'t> syn::visit_mut::VisitMut for Rename<'t> {
        fn visit_type_reference_mut(&mut self, reference: &mut syn::TypeReference) {
            if let Some(new_name) = (*self.rename_fn)(reference.lifetime.as_ref()) {
                reference.lifetime =
                    Some(syn::Lifetime::new(new_name, proc_macro2::Span::call_site()));
            }

            syn::visit_mut::visit_type_mut(self, &mut reference.elem);
        }

        fn visit_lifetime_mut(&mut self, lifetime: &mut syn::Lifetime) {
            if let Some(new_name) = (*self.rename_fn)(Some(lifetime)) {
                *lifetime = syn::Lifetime::new(new_name, proc_macro2::Span::call_site());
            }

            syn::visit_mut::visit_lifetime_mut(self, lifetime);
        }
    }

    Rename { rename_fn }.visit_type_mut(ty);
}<|MERGE_RESOLUTION|>--- conflicted
+++ resolved
@@ -1,15 +1,10 @@
 use quote::quote;
 use syn::{parse_quote, visit_mut::VisitMut};
 
-<<<<<<< HEAD
 use super::util;
 
-pub struct OutputStructure<'t> {
-    pub wrapping: OutputWrapping<'t>,
-=======
 pub struct OutputStructure {
     pub wrapping: OutputWrapping,
->>>>>>> 31006e08
     pub ownership: OutputOwnership,
     response_ty: AssociatedInnerType,
     output_ty: AssociatedInnerType,
@@ -220,18 +215,7 @@
     }
 }
 
-<<<<<<< HEAD
-fn determine_associated_future_structure<'t>(
-=======
-fn is_self_segment(segment: Option<&syn::PathSegment>) -> bool {
-    match segment {
-        None => false,
-        Some(segment) => segment.ident == "Self",
-    }
-}
-
 fn determine_associated_future_structure(
->>>>>>> 31006e08
     prefix: &syn::Path,
     item_trait: &syn::ItemTrait,
     sig: &syn::Signature,
