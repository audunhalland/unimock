use quote::{quote, ToTokens};

mod associated_future;
mod attr;
mod method;
mod output;
mod trait_info;
mod util;

pub use attr::{Attr, MockApi};
use trait_info::TraitInfo;

use attr::{UnmockFn, UnmockFnParams};

<<<<<<< HEAD
#[allow(clippy::too_many_lines)]
=======
use self::util::{iter_generic_type_params, InferImplTrait};

>>>>>>> 31006e08
pub fn generate(attr: Attr, item_trait: syn::ItemTrait) -> syn::Result<proc_macro2::TokenStream> {
    let trait_info = trait_info::TraitInfo::analyze(&attr.prefix, &item_trait, &attr)?;
    attr.validate(&trait_info)?;

    let prefix = &attr.prefix;
    let trait_ident = &trait_info.item.ident;
    let impl_attributes = trait_info
        .item
        .attrs
        .iter()
        .filter(|attribute| match attribute.style {
            syn::AttrStyle::Outer => {
                if let Some(last_segment) = attribute.path.segments.last() {
                    last_segment.ident == "async_trait"
                } else {
                    false
                }
            }
            syn::AttrStyle::Inner(_) => false,
        });

    let mock_fn_defs: Vec<Option<MockFnDef>> = trait_info
        .methods
        .iter()
        .map(|method| def_mock_fn(method.as_ref(), &trait_info, &attr))
        .collect();
    let associated_futures = trait_info
        .methods
        .iter()
        .filter_map(|method| associated_future::def_associated_future(method.as_ref()));
    let associated_types = trait_info.item.items.iter().filter_map(|item| {
        if let syn::TraitItem::Type(ty) = item {
            let ident = &ty.ident;
            Some(quote! { type #ident = #ident; })
        } else {
            None
        }
    });
    let method_impls = trait_info
        .methods
        .iter()
        .enumerate()
        .map(|(index, method)| def_method_impl(index, method.as_ref(), &trait_info, &attr));

    let where_clause = &trait_info.item.generics.where_clause;
    let mock_fn_struct_items = mock_fn_defs
        .iter()
        .filter_map(Option::as_ref)
        .map(|def| &def.mock_fn_struct_item);
    let mock_fn_impl_details = mock_fn_defs
        .iter()
        .filter_map(Option::as_ref)
        .map(|def| &def.impl_details);
<<<<<<< HEAD
    let trait_lifetimes = trait_info.item.generics.params.iter().filter_map(|gen| {
        if let syn::GenericParam::Lifetime(lt) = gen {
            Some(quote! { #lt, })
        } else {
            None
        }
    });
    let generic_params_assoc = util::Generics::params_with_assoc_types(&trait_info);
    let generic_args = util::Generics::args(&trait_info);
=======
    let generic_params = util::Generics::params(&trait_info, None);
    let generic_args = util::Generics::args(&trait_info, None, InferImplTrait(false));
>>>>>>> 31006e08

    let unimock_generics = make_generics_hlist(trait_info.item.items.iter().filter_map(|item| {
        if let syn::TraitItem::Type(ty) = item {
            Some(ty.ident.clone())
        } else {
            None
        }
    }));

    let (opt_mock_interface_public, opt_mock_interface_private) = match &attr.mock_api {
        MockApi::Hidden => (
            None,
            Some(quote! {
                #(#mock_fn_struct_items)*
            }),
        ),
        MockApi::MockMod(module_ident) => {
            let doc_string = format!("Unimock setup module for `{}`", trait_info.item.ident);
            let doc_lit_str = syn::LitStr::new(&doc_string, proc_macro2::Span::call_site());

            let vis = &trait_info.item.vis;
            (
                Some(quote! {
                    #[doc = #doc_lit_str]
                    #[allow(non_snake_case)]
                    #vis mod #module_ident {
                        #(#mock_fn_struct_items)*
                    }
                }),
                None,
            )
        }
        MockApi::Flattened(_) => (
            Some(quote! {
                #(#mock_fn_struct_items)*
            }),
            None,
        ),
    };

    Ok(quote! {
        #item_trait
        #opt_mock_interface_public

        // private part:
        const _: () = {
            #opt_mock_interface_private
            #(#mock_fn_impl_details)*

            #(#impl_attributes)*
            impl <#(#trait_lifetimes)* #generic_params_assoc> #trait_ident <#generic_args>
                for #prefix::Unimock<#unimock_generics>
            #where_clause
            {
                #(#associated_futures)*
                #(#associated_types)*
                #(#method_impls)*
            }
        };
    })
}

fn make_generics_hlist(idents: impl Iterator<Item = syn::Ident>) -> proc_macro2::TokenStream {
    let mut tokens = proc_macro2::TokenStream::new();

    let assoc_type = quote! { ::unimock::AssocType };

    let mut i = 0;
    for ident in idents {
        i += 1;
        assoc_type.to_tokens(&mut tokens);
        syn::token::Lt::default().to_tokens(&mut tokens);
        ident.to_tokens(&mut tokens);
        syn::token::Comma::default().to_tokens(&mut tokens);
    }

    for _ in 0..i {
        syn::token::Gt::default().to_tokens(&mut tokens);
    }

    tokens
}

struct MockFnDef {
    mock_fn_struct_item: proc_macro2::TokenStream,
    impl_details: proc_macro2::TokenStream,
}

#[allow(clippy::too_many_lines)]
fn def_mock_fn(
    method: Option<&method::MockMethod>,
    trait_info: &TraitInfo,
    attr: &Attr,
) -> Option<MockFnDef> {
    let method = method?;
    let prefix = &attr.prefix;
    let mirrored_attrs = method.mirrored_attrs();
    let mock_fn_ident = &method.mock_fn_ident;
    let mock_fn_path = method.mock_fn_path(attr);
    let mock_fn_name = &method.mock_fn_name;

    let mock_visibility = match &attr.mock_api {
        MockApi::MockMod(_) => syn::Visibility::Public(syn::VisPublic {
            pub_token: syn::token::Pub(proc_macro2::Span::call_site()),
        }),
        _ => trait_info.item.vis.clone(),
    };

    let input_lifetime = &attr.input_lifetime;

    let inputs_tuple = method
        .adapted_sig
        .inputs
        .iter()
        .enumerate()
        .filter_map(|(index, input)| match input {
            syn::FnArg::Receiver(_) => None,
            syn::FnArg::Typed(pat_type) => match (index, pat_type.pat.as_ref()) {
                (0, syn::Pat::Ident(pat_ident)) if pat_ident.ident == "self" => None,
                _ => {
                    let mut new = pat_type.ty.clone();
                    util::remove_self_nested_type(&mut new);
                    Some(new)
                }
            },
        })
        .map(|ty| util::substitute_lifetimes(&ty, input_lifetime))
        .collect::<Vec<_>>();

<<<<<<< HEAD
    let generic_params = util::Generics::params(trait_info);
    let generic_params_with_assoc_types = util::Generics::params_with_assoc_types(trait_info);
    let generic_args_with_assoc_types = util::Generics::args_with_assoc_types(trait_info);
    let assoc_types = util::Generics::params_assoc_types(trait_info);
    let assoc_types_no_bounds = util::Generics::args_assoc_types(trait_info);
=======
    let generic_params = util::Generics::params(trait_info, Some(method));
    let generic_args = util::Generics::args(trait_info, Some(method), InferImplTrait(false));
>>>>>>> 31006e08
    let where_clause = &trait_info.item.generics.where_clause;

    let doc_attrs = if matches!(attr.mock_api, attr::MockApi::Hidden) {
        vec![]
    } else {
        method.mockfn_doc_attrs(trait_info.ident())
    };

    let response_associated_type = method.output_structure.response_associated_type(prefix);
    let output_associated_type = method.output_structure.output_associated_type(prefix);

    let debug_inputs_fn = method.generate_debug_inputs_fn(attr);

    let gen_mock_fn_struct_item = |non_generic_ident: &syn::Ident, assoc_types: &util::Generics| {
        let ghost = assoc_types
            .trait_info()
            .item
            .items
            .iter()
            .any(|item| matches!(item, syn::TraitItem::Type(_)))
            .then(|| {
                quote! {
                    #[allow(dead_code)]
                    #[::unimock::macro_api::phantom]
                }
            });
        quote! {
            #[allow(non_camel_case_types)]
            #(#doc_attrs)*
            #[allow(unused_)]
            #ghost
            #mock_visibility struct #non_generic_ident <#assoc_types>;
        }
    };

    let impl_blocks = quote! {
        #(#mirrored_attrs)*
        impl <#generic_params_with_assoc_types> #prefix::MockFn for #mock_fn_path <#generic_args_with_assoc_types> #where_clause {
            type Inputs<#input_lifetime> = (#(#inputs_tuple),*);
            type Response = #response_associated_type;
            type Output<'u> = #output_associated_type;
            const NAME: &'static str = #mock_fn_name;

            #debug_inputs_fn
        }
    };

    let mock_fn_def = if let Some(non_generic_ident) = &method.non_generic_mock_entry_ident {
        // the trait is generic
<<<<<<< HEAD
        let phantoms_tuple = util::MockFnPhantomsTuple(trait_info);
        let untyped_phantom = util::UntypedPhantomData;
=======
        let phantoms_tuple = util::MockFnPhantomsTuple { trait_info, method };
        let untyped_phantoms =
            iter_generic_type_params(trait_info, method).map(|_| util::UntypedPhantomData);
>>>>>>> 31006e08
        let module_scope = match &attr.mock_api {
            MockApi::MockMod(ident) => Some(quote! { #ident:: }),
            _ => None,
        };

        MockFnDef {
            mock_fn_struct_item: gen_mock_fn_struct_item(non_generic_ident, &assoc_types),
            impl_details: quote! {
                impl <#assoc_types> #module_scope #non_generic_ident <#assoc_types_no_bounds> {
                    pub fn with_types <#generic_params>(
                        self
                    ) -> impl for<#input_lifetime> #prefix::MockFn<
                        Inputs<#input_lifetime> = (#(#inputs_tuple),*),
                        Response = #response_associated_type,
                    >
                        #where_clause
                    {
                        #mock_fn_ident::<#generic_args_with_assoc_types> (#untyped_phantom)
                    }
                }

                #[allow(non_camel_case_types)]
                struct #mock_fn_ident <#generic_params_with_assoc_types> #phantoms_tuple;

                #impl_blocks
            },
        }
    } else {
        MockFnDef {
            mock_fn_struct_item: gen_mock_fn_struct_item(mock_fn_ident, &assoc_types),
            impl_details: impl_blocks,
        }
    };

    Some(mock_fn_def)
}

fn def_method_impl(
    index: usize,
    method: Option<&method::MockMethod>,
    trait_info: &TraitInfo,
    attr: &Attr,
) -> proc_macro2::TokenStream {
    let method = match method {
        Some(method) => method,
        None => return quote! {},
    };

    let prefix = &attr.prefix;
    let method_sig = &method.method.sig;
    let mirrored_attrs = method.mirrored_attrs();
    let mock_fn_path = method.mock_fn_path(attr);

    let inputs_destructuring = method.inputs_destructuring();
<<<<<<< HEAD
    let generic_args_assoc = util::Generics::args_with_assoc_types(trait_info);
=======
    let eval_generic_args = util::Generics::args(trait_info, Some(method), InferImplTrait(true));
>>>>>>> 31006e08

    let has_impl_trait_future = matches!(
        method.output_structure.wrapping,
        output::OutputWrapping::ImplTraitFuture(_)
    );

    let body = if let Some(UnmockFn {
        path: unmock_path,
        params: unmock_params,
    }) = attr.get_unmock_fn(index)
    {
        let opt_dot_await = if method_sig.asyncness.is_some() || has_impl_trait_future {
            Some(util::DotAwait)
        } else {
            None
        };

        let unmock_expr = match unmock_params {
            None => quote! {
                #unmock_path(self, #inputs_destructuring) #opt_dot_await
            },
            Some(UnmockFnParams { params }) => quote! {
                #unmock_path(#params) #opt_dot_await
            },
        };

        quote! {
<<<<<<< HEAD
            match #prefix::macro_api::eval::<#mock_fn_path <#generic_args_assoc>, _>(&self, (#inputs_destructuring)) {
=======
            match #prefix::macro_api::eval::<#mock_fn_path #eval_generic_args>(&self, (#inputs_destructuring)) {
>>>>>>> 31006e08
                #prefix::macro_api::Evaluation::Evaluated(output) => output,
                #prefix::macro_api::Evaluation::Skipped((#inputs_destructuring)) => #unmock_expr
            }
        }
    } else {
        quote! {
<<<<<<< HEAD
            #prefix::macro_api::eval::<#mock_fn_path <#generic_args_assoc>, _>(&self, (#inputs_destructuring)).unwrap(&self)
=======
            #prefix::macro_api::eval::<#mock_fn_path #eval_generic_args>(&self, (#inputs_destructuring)).unwrap(&self)
>>>>>>> 31006e08
        }
    };

    let body = if has_impl_trait_future {
        quote! {
            async move { #body }
        }
    } else {
        body
    };

    quote! {
        #(#mirrored_attrs)*
        #[track_caller]
        #method_sig {
            #body
        }
    }
}<|MERGE_RESOLUTION|>--- conflicted
+++ resolved
@@ -12,12 +12,8 @@
 
 use attr::{UnmockFn, UnmockFnParams};
 
-<<<<<<< HEAD
-#[allow(clippy::too_many_lines)]
-=======
 use self::util::{iter_generic_type_params, InferImplTrait};
 
->>>>>>> 31006e08
 pub fn generate(attr: Attr, item_trait: syn::ItemTrait) -> syn::Result<proc_macro2::TokenStream> {
     let trait_info = trait_info::TraitInfo::analyze(&attr.prefix, &item_trait, &attr)?;
     attr.validate(&trait_info)?;
@@ -71,7 +67,6 @@
         .iter()
         .filter_map(Option::as_ref)
         .map(|def| &def.impl_details);
-<<<<<<< HEAD
     let trait_lifetimes = trait_info.item.generics.params.iter().filter_map(|gen| {
         if let syn::GenericParam::Lifetime(lt) = gen {
             Some(quote! { #lt, })
@@ -79,12 +74,8 @@
             None
         }
     });
-    let generic_params_assoc = util::Generics::params_with_assoc_types(&trait_info);
-    let generic_args = util::Generics::args(&trait_info);
-=======
-    let generic_params = util::Generics::params(&trait_info, None);
+    let generic_params_assoc = util::Generics::params_with_assoc_types(&trait_info, None);
     let generic_args = util::Generics::args(&trait_info, None, InferImplTrait(false));
->>>>>>> 31006e08
 
     let unimock_generics = make_generics_hlist(trait_info.item.items.iter().filter_map(|item| {
         if let syn::TraitItem::Type(ty) = item {
@@ -214,16 +205,14 @@
         .map(|ty| util::substitute_lifetimes(&ty, input_lifetime))
         .collect::<Vec<_>>();
 
-<<<<<<< HEAD
-    let generic_params = util::Generics::params(trait_info);
-    let generic_params_with_assoc_types = util::Generics::params_with_assoc_types(trait_info);
-    let generic_args_with_assoc_types = util::Generics::args_with_assoc_types(trait_info);
-    let assoc_types = util::Generics::params_assoc_types(trait_info);
-    let assoc_types_no_bounds = util::Generics::args_assoc_types(trait_info);
-=======
     let generic_params = util::Generics::params(trait_info, Some(method));
-    let generic_args = util::Generics::args(trait_info, Some(method), InferImplTrait(false));
->>>>>>> 31006e08
+    let generic_params_with_assoc_types =
+        util::Generics::params_with_assoc_types(trait_info, Some(method));
+    let generic_args_with_assoc_types =
+        util::Generics::args_with_assoc_types(trait_info, Some(method), InferImplTrait(false));
+    let assoc_types = util::Generics::params_assoc_types(trait_info, Some(method));
+    let assoc_types_no_bounds =
+        util::Generics::args_assoc_types(trait_info, Some(method), InferImplTrait(false));
     let where_clause = &trait_info.item.generics.where_clause;
 
     let doc_attrs = if matches!(attr.mock_api, attr::MockApi::Hidden) {
@@ -273,14 +262,8 @@
 
     let mock_fn_def = if let Some(non_generic_ident) = &method.non_generic_mock_entry_ident {
         // the trait is generic
-<<<<<<< HEAD
         let phantoms_tuple = util::MockFnPhantomsTuple(trait_info);
         let untyped_phantom = util::UntypedPhantomData;
-=======
-        let phantoms_tuple = util::MockFnPhantomsTuple { trait_info, method };
-        let untyped_phantoms =
-            iter_generic_type_params(trait_info, method).map(|_| util::UntypedPhantomData);
->>>>>>> 31006e08
         let module_scope = match &attr.mock_api {
             MockApi::MockMod(ident) => Some(quote! { #ident:: }),
             _ => None,
@@ -335,11 +318,8 @@
     let mock_fn_path = method.mock_fn_path(attr);
 
     let inputs_destructuring = method.inputs_destructuring();
-<<<<<<< HEAD
-    let generic_args_assoc = util::Generics::args_with_assoc_types(trait_info);
-=======
-    let eval_generic_args = util::Generics::args(trait_info, Some(method), InferImplTrait(true));
->>>>>>> 31006e08
+    let generic_args_assoc =
+        util::Generics::args_with_assoc_types(trait_info, Some(method), InferImplTrait(true));
 
     let has_impl_trait_future = matches!(
         method.output_structure.wrapping,
@@ -367,22 +347,14 @@
         };
 
         quote! {
-<<<<<<< HEAD
             match #prefix::macro_api::eval::<#mock_fn_path <#generic_args_assoc>, _>(&self, (#inputs_destructuring)) {
-=======
-            match #prefix::macro_api::eval::<#mock_fn_path #eval_generic_args>(&self, (#inputs_destructuring)) {
->>>>>>> 31006e08
                 #prefix::macro_api::Evaluation::Evaluated(output) => output,
                 #prefix::macro_api::Evaluation::Skipped((#inputs_destructuring)) => #unmock_expr
             }
         }
     } else {
         quote! {
-<<<<<<< HEAD
             #prefix::macro_api::eval::<#mock_fn_path <#generic_args_assoc>, _>(&self, (#inputs_destructuring)).unwrap(&self)
-=======
-            #prefix::macro_api::eval::<#mock_fn_path #eval_generic_args>(&self, (#inputs_destructuring)).unwrap(&self)
->>>>>>> 31006e08
         }
     };
 
